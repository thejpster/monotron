//! # Monotron
//!
//! > A simple 1980's home computer style application for the Tiva-C Launchpad
//!
//! See README.md for more details.
//!
//! ## SPI pins
//!
//! This chip has 4 SPI devices. They are on the following pins:
//!
//! 1.02         PB5     SSI2Fss
//! 1.07         PB4     SSI2Clk
//! 1.08         PA5     SSI0Tx
//! 2.04         PF0     SSI1Rx
//! 2.04         PF0     SSI1Rx / User Switch 2
//! 2.06/3.04    PD1/PB7 SSI2Tx / SSI3Fss / SSI1Fss
//! 2.07/3.03    PB6/PD0 SSI2Rx / SSI3Clk / SSI1Clk
//! 2.08         PA4     SSI0Rx
//! 2.09         PA3     SSI0Fss
//! 2.10         PA2     SSI0Clk
//! 3.05         PD2     SSI3Rx / SSI1Rx
//! 3.06         PD3     SSI3Tx / SSI1Tx
//! 3.10         PF1     SSI1Tx
//! 4.02         PF3     SSI1Fss
//!
//! Note that there are 0-ohm links between 2.07 and 3.03 and between 2.06 and
//! 3.04 for MSP430 compatibility reasons. This limits the pins we can use for
//! SPI.
//!
//! We use:
//! * SSI1Tx for Red on PF1 / 3.10
//! * SSI2Tx for Green on PB7 / 3.04=2.06
//! * SSI3Tx for Blue on PD3 / 3.06
//! * Timer1 Channel A PB4 is H-Sync
//! * GPIO PB5 is V-Sync
//! * M0PWM4 for Audio on PE4 / 1.05.
//!
//! Reserved for future use:
//! * SSI0, for interfacing with an SD/MMC card.
//! * PC6/PC7/PD6/PD7/PF4 for an Atari 9-pin Joystick.
//! * PB0/PB1/PC4/PC5 for a 5-wire 3.3v UART.
//! * PB2/PE0 for PS/2 +CLK and +DATA.

#![no_main]
#![no_std]
#![feature(asm)]

mod api;
mod ui;

extern crate panic_halt;

use core::fmt::Write;
use cortex_m_rt::{entry, exception};
use tm4c123x_hal as hal;
use vga_framebuffer as fb;
use monotron_synth::*;

use self::hal::tm4c123x as cpu;
use self::hal::bb;
use self::hal::prelude::*;
use self::hal::serial::{NewlineMode, Serial};
use self::hal::sysctl;
use self::cpu::{interrupt, Interrupt};

const ISR_LATENCY: u32 = 94;
const TOTAL_RAM_LEN: usize = 32768;
const OS_RAM_LEN: usize = 8192;
const APPLICATION_START_ADDR: *mut u8 = (0x20000000 + OS_RAM_LEN) as *mut u8;
const APPLICATION_LEN: usize = TOTAL_RAM_LEN - OS_RAM_LEN;

static VERSION: &'static str = env!("CARGO_PKG_VERSION");
static GIT_DESCRIBE: &'static str = env!("GIT_DESCRIBE");
static mut G_SYNTH: Synth = Synth::new(80_000_000 / 2112);
static mut FRAMEBUFFER: fb::FrameBuffer<VideoHardware> = fb::FrameBuffer::new();

struct VideoHardware {
    h_timer: cpu::TIMER1,
    red_ch: cpu::SSI1,
    green_ch: cpu::SSI2,
    blue_ch: cpu::SSI3,
}

struct Joystick {
    up: hal::gpio::gpioc::PC6<hal::gpio::Input<hal::gpio::PullUp>>,
    down: hal::gpio::gpioc::PC7<hal::gpio::Input<hal::gpio::PullUp>>,
    left: hal::gpio::gpiod::PD6<hal::gpio::Input<hal::gpio::PullUp>>,
    right: hal::gpio::gpiod::PD7<hal::gpio::Input<hal::gpio::PullUp>>,
    fire: hal::gpio::gpiof::PF4<hal::gpio::Input<hal::gpio::PullUp>>,
}

struct Context {
    pub value: u32,
    uart: hal::serial::Serial<
        hal::serial::UART0,
        hal::gpio::gpioa::PA1<
            hal::gpio::AlternateFunction<
                hal::gpio::AF1,
                hal::gpio::PushPull,
            >,
        >,
        hal::gpio::gpioa::PA0<
            hal::gpio::AlternateFunction<
                hal::gpio::AF1,
                hal::gpio::PushPull,
            >,
        >,
        (),
        (),
    >,
    keyboard: pc_keyboard::Keyboard<pc_keyboard::layouts::Uk105Key>,
    buffered_char: Option<Input>,
    joystick: Joystick,
}

enum Input {
    Unicode(char),
    Special(pc_keyboard::KeyCode),
    Utf8(u8),
}

#[derive(Copy, Clone, Debug)]
pub struct JoystickState(u8);

impl JoystickState {
    const UP: u8 = 0b10000;
    const DOWN: u8 = 0b01000;
    const LEFT: u8 = 0b00100;
    const RIGHT: u8 = 0b00010;
    const FIRE: u8 = 0b00001;

    fn new(up: bool, down: bool, left: bool, right: bool, fire: bool) -> Self {
        let mut b = 0;
        if up {
            b |= Self::UP;
        }
        if down {
            b |= Self::DOWN;
        }
        if left {
            b |= Self::LEFT;
        }
        if right {
            b |= Self::RIGHT;
        }
        if fire {
            b |= Self::FIRE;
        }
        JoystickState(b)
    }

    pub fn as_u8(&self) -> u8 {
        self.0
    }

    pub fn is_up(&self) -> bool {
        (self.0 & Self::UP) != 0
    }

    pub fn is_down(&self) -> bool {
        (self.0 & Self::DOWN) != 0
    }

    pub fn is_left(&self) -> bool {
        (self.0 & Self::LEFT) != 0
    }

    pub fn is_right(&self) -> bool {
        (self.0 & Self::RIGHT) != 0
    }

    pub fn fire_pressed(&self) -> bool {
        (self.0 & Self::FIRE) != 0
    }
}

impl Joystick {
    fn get_state(&self) -> JoystickState {
        let is_up = self.up.is_low();
        let is_down = self.down.is_low();
        let is_left = self.left.is_low();
        let is_right = self.right.is_low();
        let is_fire = self.fire.is_low();
        JoystickState::new(is_up, is_down, is_left, is_right, is_fire)
    }
}

impl Context {
    fn keyboard_read(&mut self) -> Option<u16> {
        None
    }

    fn has_char(&mut self) -> bool {
        let attempt = self.read();
        if attempt.is_some() {
            self.buffered_char = attempt;
            true
        } else {
            false
        }
    }

    fn read(&mut self) -> Option<Input> {
        if self.buffered_char.is_some() {
            let mut x = None;
            core::mem::swap(&mut self.buffered_char, &mut x);
            return x;
        }
        if let Ok(ch) = self.uart.read() {
            // Got some serial input
            // Backspace key in screen seems to generate 0x7F (delete).
            // Map it to backspace (0x08)
            if ch == 0x7F {
                Some(Input::Utf8(0x08))
            } else {
                Some(Input::Utf8(ch))
            }
        } else {
            let key = if let Some(word) = self.keyboard_read() {
                // Got something in the keyboard buffer
                match self.keyboard.add_word(word) {
                    Ok(Some(event)) => self.keyboard.process_keyevent(event),
                    Ok(None) => None,
                    Err(e) => {
                        writeln!(self, "Bad key input! {:?}", e).unwrap();
                        None
                    }
                }
            } else {
                None
            };

            match key {
                None => None,
                Some(pc_keyboard::DecodedKey::Unicode(c)) => {
                    if c == '\n' {
                        // Return generates \n but menu wants \r
                        Some(Input::Unicode('\r'))
                    } else {
                        Some(Input::Unicode(c))
                    }
                }
                Some(pc_keyboard::DecodedKey::RawKey(code)) => {
                    // Handle raw keypress that can't be represented in Unicode
                    // here (e.g. Insert, Page Down, etc)
                    Some(Input::Special(code))
                }
            }
        }
    }
}

impl core::fmt::Write for Context {
    fn write_str(&mut self, s: &str) -> core::fmt::Result {
        unsafe { FRAMEBUFFER.write_str(s) }
    }
}

fn enable(p: sysctl::Domain, sc: &mut hal::sysctl::PowerControl) {
    sysctl::control_power(sc, p, sysctl::RunMode::Run, sysctl::PowerState::On);
    sysctl::control_power(sc, p, sysctl::RunMode::Sleep, sysctl::PowerState::On);
    sysctl::reset(sc, p);
}

#[entry]
fn main() -> ! {
    let p = hal::Peripherals::take().unwrap();
    let cp = hal::CorePeripherals::take().unwrap();

    let mut sc = p.SYSCTL.constrain();
    sc.clock_setup.oscillator = sysctl::Oscillator::Main(
        sysctl::CrystalFrequency::_16mhz,
        sysctl::SystemClock::UsePll(sysctl::PllOutputFrequency::_80_00mhz),
    );
    let clocks = sc.clock_setup.freeze();

    let mut nvic = cp.NVIC;
    nvic.enable(Interrupt::TIMER1A);
    nvic.enable(Interrupt::TIMER1B);
    // nvic.enable(Interrupt::GPIOD);
    // Make Timer1A (start of line) lower priority than Timer1B (clocking out
    // data) so that it can be interrupted.
    // Make GPIOD (the keyboard) between the two. We might corrupt
    // a bit while scheduling the line start, but that's probably better
    // than getting a wonky video signal?
    // Priorities go from 0*16 (most urgent) to 15*16 (least urgent)
    // EEE trying with keyboard higher than video
    unsafe {
        nvic.set_priority(Interrupt::TIMER1A, 8 * 16);
        nvic.set_priority(Interrupt::TIMER1B, 4 * 16);
        // nvic.set_priority(Interrupt::GPIOD, 3*16);
    }

    enable(sysctl::Domain::Timer1, &mut sc.power_control);
    enable(sysctl::Domain::Ssi0, &mut sc.power_control);
    enable(sysctl::Domain::Ssi1, &mut sc.power_control);
    enable(sysctl::Domain::Ssi2, &mut sc.power_control);
    enable(sysctl::Domain::Ssi3, &mut sc.power_control);
    enable(sysctl::Domain::Pwm0, &mut sc.power_control);

    let mut porta = p.GPIO_PORTA.split(&sc.power_control);
    let mut portb = p.GPIO_PORTB.split(&sc.power_control);
    let portc = p.GPIO_PORTC.split(&sc.power_control);
    let mut portd = p.GPIO_PORTD.split(&sc.power_control);
    let mut porte = p.GPIO_PORTE.split(&sc.power_control);
    let mut portf = p.GPIO_PORTF.split(&sc.power_control);

    // T0CCP0
    let _h_sync = portb
        .pb4
        .into_af_push_pull::<hal::gpio::AF7>(&mut portb.control);
    // GPIO controlled V-Sync
    let _v_sync = portb.pb5.into_push_pull_output();
    // Ssi1Tx
    let _red_data = portf
        .pf1
        .into_af_push_pull::<hal::gpio::AF2>(&mut portf.control);
    // Ssi2Tx
    let _green_data = portb
        .pb7
        .into_af_push_pull::<hal::gpio::AF2>(&mut portb.control);
    // Ssi3Tx
    let _blue_data = portd
        .pd3
        .into_af_push_pull::<hal::gpio::AF1>(&mut portd.control);
    // Audio PWM output
    let _audio_pin = porte
        .pe4
        .into_af_push_pull::<hal::gpio::AF4>(&mut porte.control);

    // Configure PWM peripheral. We use M0PWM4 on PE4. That's pwmA on the third
    // pair (the pairs are 0/1, 2/3, 4/5 and 6/7) of the first PWM peripheral.
    // We want up/down mode. We have a load value 256 and a comparator value
    // set according to the volume level for the current sample.

    let pwm = p.PWM0;
    pwm.ctl.write(|w| w.globalsync0().clear_bit());
    // Mode = 1 => Count up/down mode
    pwm._2_ctl.write(|w| w.enable().set_bit().mode().set_bit());
    pwm._2_gena.write(|w| w.actcmpau().zero().actcmpad().one());
    // 528 cycles (264 up and down) = 4 loops per video line (2112 cycles)
    pwm._2_load.write(|w| unsafe { w.load().bits(263) });
    pwm._2_cmpa.write(|w| unsafe { w.compa().bits(64) });
    pwm.enable.write(|w| w.pwm4en().set_bit());

    unsafe {
        let hw = VideoHardware {
            h_timer: p.TIMER1,
            red_ch: p.SSI1,
            green_ch: p.SSI2,
            blue_ch: p.SSI3,
        };
        FRAMEBUFFER.init(hw);
    }

    // Activate UART
    let uart = Serial::uart0(
        p.UART0,
        porta
            .pa1
            .into_af_push_pull::<hal::gpio::AF1>(&mut porta.control),
        porta
            .pa0
            .into_af_push_pull::<hal::gpio::AF1>(&mut porta.control),
        (),
        (),
        115200_u32.bps(),
        NewlineMode::SwapLFtoCRLF,
        &clocks,
        &sc.power_control,
    );

    let keyboard = pc_keyboard::Keyboard::new(pc_keyboard::layouts::Uk105Key);
    let mut c = Context {
        value: 0,
        uart,
        keyboard,
        buffered_char: None,
        joystick: Joystick {
            up: portc.pc6.into_pull_up_input(),
            down: portc.pc7.into_pull_up_input(),
            left: portd.pd6.into_pull_up_input(),
            right: portd.pd7.unlock(&mut portd.control).into_pull_up_input(),
            fire: portf.pf4.into_pull_up_input(),
        },
    };

    unsafe {
        FRAMEBUFFER.set_attr(fb::Attr::new(fb::Colour::White, fb::Colour::Black));
        FRAMEBUFFER.clear();
    }

    write!(c, "\u{001b}Z\u{001b}W\u{001b}k╔══════════════════════════════════════════════╗").unwrap();
    write!(c, "║\u{001b}R█████\u{001b}K \u{001b}R\u{001b}y█████\u{001b}K\u{001b}k \u{001b}Y██  █\u{001b}K \u{001b}G█████\u{001b}K \u{001b}G\u{001b}y█\u{001b}k█\u{001b}y█\u{001b}k██\u{001b}K \u{001b}B████\u{001b}K \u{001b}B█████\u{001b}K \u{001b}M██  █\u{001b}W║").unwrap();
    write!(c, "║\u{001b}R▓\u{001b}K \u{001b}R▓\u{001b}K \u{001b}R▓\u{001b}K \u{001b}R\u{001b}y▓\u{001b}K\u{001b}k   \u{001b}R\u{001b}y▓\u{001b}K\u{001b}k \u{001b}Y▓\u{001b}K \u{001b}Y▓ ▓\u{001b}K \u{001b}G▓\u{001b}K   \u{001b}G▓\u{001b}K \u{001b}G \u{001b}K \u{001b}G\u{001b}y▓\u{001b}K\u{001b}k \u{001b}G \u{001b}K \u{001b}B\u{001b}g▓\u{001b}K\u{001b}k  \u{001b}B\u{001b}g▓\u{001b}K\u{001b}k \u{001b}B▓\u{001b}K   \u{001b}B▓\u{001b}K \u{001b}M▓\u{001b}K \u{001b}M▓ ▓\u{001b}W║").unwrap();
    write!(c, "║\u{001b}R▒\u{001b}K \u{001b}R▒\u{001b}K \u{001b}R▒\u{001b}K \u{001b}R\u{001b}y▒\u{001b}K\u{001b}k   \u{001b}R\u{001b}y▒\u{001b}K\u{001b}k \u{001b}Y▒\u{001b}K  \u{001b}Y▒▒\u{001b}K \u{001b}G▒\u{001b}K   \u{001b}G▒\u{001b}K \u{001b}G \u{001b}K \u{001b}G\u{001b}y▒\u{001b}K\u{001b}k \u{001b}G \u{001b}K \u{001b}B\u{001b}g▒\u{001b}K\u{001b}k \u{001b}B\u{001b}g▒\u{001b}k \u{001b}K \u{001b}B▒\u{001b}K   \u{001b}B▒\u{001b}K \u{001b}M▒\u{001b}K \u{001b}M ▒▒\u{001b}W║").unwrap();
    write!(c, "║\u{001b}R░ ░\u{001b}K \u{001b}R░\u{001b}K \u{001b}R\u{001b}y░░░░░\u{001b}K\u{001b}k \u{001b}Y░   ░\u{001b}K \u{001b}G░░░░░\u{001b}K \u{001b}G  \u{001b}y░\u{001b}k  \u{001b}K \u{001b}B\u{001b}g░\u{001b}k  \u{001b}g░\u{001b}K\u{001b}k \u{001b}B░░░░░\u{001b}K \u{001b}M░   ░\u{001b}W║").unwrap();
    write!(c, "╚══════════════════════════════════════════════╝").unwrap();
    writeln!(c, "Monotron v{} ({})", VERSION, GIT_DESCRIBE).unwrap();
    writeln!(c, "Copyright © theJPster 2018").unwrap();

    let stack_space = unsafe {
        extern "C" {
            static __ebss: u32;
            static __sdata: u32;
        }
        let ebss = &__ebss as *const u32 as usize;
        let start = &__sdata as *const u32 as usize;
        let total = ebss - start;
        8192 - total
    };
    writeln!(c, "{} bytes stack, {} bytes free.", stack_space, 24 * 1024).unwrap();

    let mut buffer = [0u8; 64];
    let mut r = menu::Runner::new(&ui::ROOT_MENU, &mut buffer, &mut c);

    loop {
        api::wfvbi(r.context);
        // Wait for new UTF-8 input
        match r.context.read() {
            Some(Input::Unicode(ch)) => {
                let mut char_as_bytes: [u8; 4] = [0u8; 4];
                // Our menu takes UTF-8 chars for serial compatibility,
                // so convert our Unicode to UTF8 bytes
                for octet in ch.encode_utf8(&mut char_as_bytes).bytes() {
                    r.input_byte(octet);
                }
            }
            Some(Input::Utf8(octet)) => {
                r.input_byte(octet);
            }
            Some(Input::Special(code)) => {
                // Can't handle special chars yet
                writeln!(r.context, "Special char {:?}", code).unwrap();
            }
            None => {}
        }
    }
}

impl fb::Hardware for VideoHardware {
    fn configure(&mut self, width: u32, sync_end: u32, line_start: u32, clock_rate: u32) {
        // Configure SPI
        // Need to configure SSI1, SSI2 and SSI3 at 20 MHz
        self.red_ch.cr1.modify(|_, w| w.sse().clear_bit());
        self.blue_ch.cr1.modify(|_, w| w.sse().clear_bit());
        self.green_ch.cr1.modify(|_, w| w.sse().clear_bit());
        // SSIClk = SysClk / (CPSDVSR * (1 + SCR))
        // e.g. 20 MHz = 80 MHz / (4 * (1 + 0))
        // CPSDVSR = 4 -------^
        // SCR = 0 --------------------^
        let ratio = 80_000_000 / clock_rate;
        // For all sensible divisors of 80 MHz, we want SCR = 0.
        self.red_ch
            .cpsr
            .write(|w| unsafe { w.cpsdvsr().bits(ratio as u8) });
        self.blue_ch
            .cpsr
            .write(|w| unsafe { w.cpsdvsr().bits(ratio as u8) });
        self.green_ch
            .cpsr
            .write(|w| unsafe { w.cpsdvsr().bits(ratio as u8) });
        self.red_ch.cr0.write(|w| {
            w.dss()._8();
            w.frf().moto();
            w.spo().clear_bit();
            w.sph().set_bit();
            w
        });
        self.blue_ch.cr0.write(|w| {
            w.dss()._8();
            w.frf().moto();
            w.spo().clear_bit();
            w.sph().set_bit();
            w
        });
        self.green_ch.cr0.write(|w| {
            w.dss()._8();
            w.frf().moto();
            w.spo().clear_bit();
            w.sph().set_bit();
            w
        });
        // Set clock source to sysclk
        self.red_ch.cc.modify(|_, w| w.cs().syspll());
        self.blue_ch.cc.modify(|_, w| w.cs().syspll());
        self.green_ch.cc.modify(|_, w| w.cs().syspll());

        // Configure Timer1A for h-sync and Timer1B for line trigger
        self.h_timer.ctl.modify(|_, w| {
            w.taen().clear_bit();
            w.tben().clear_bit();
            w
        });
        self.h_timer.cfg.modify(|_, w| w.cfg()._16_bit());
        self.h_timer.tamr.modify(|_, w| {
            w.taams().set_bit();
            w.tacmr().clear_bit();
            w.tapwmie().set_bit();
            w.tamr().period();
            w
        });
        self.h_timer.tbmr.modify(|_, w| {
            w.tbams().set_bit();
            w.tbcmr().clear_bit();
            w.tbmr().period();
            w.tbpwmie().set_bit();
            w
        });
        self.h_timer.ctl.modify(|_, w| {
            // Trigger Timer A capture on rising edge (i.e. line start)
            w.tapwml().clear_bit();
            // Trigger Timer B capture on falling edge (i.e. data start)
            w.tbpwml().set_bit();
            w
        });
        // We're counting down in PWM mode, so start at the end
        // We start 16 pixels early
        let multiplier = 80_000_000 / clock_rate;
        self.h_timer
            .tailr
            .modify(|_, w| unsafe { w.bits(width * multiplier - 1) });
        self.h_timer
            .tbilr
            .modify(|_, w| unsafe { w.bits(width * multiplier - 1) });
        self.h_timer
            .tamatchr
            .modify(|_, w| unsafe { w.bits(multiplier * (width - sync_end) - 1) });
        self.h_timer.tbmatchr.modify(|_, w| unsafe {
            w.bits((multiplier * (width - line_start)) + ISR_LATENCY - 1)
        });
        self.h_timer.imr.modify(|_, w| {
            w.caeim().set_bit(); // Timer1A fires at start of line
            w.cbeim().set_bit(); // Timer1B fires at start of data
            w
        });

        // Clear interrupts
        self.h_timer.icr.write(|w| {
            w.tbmcint().set_bit();
            w.tbtocint().set_bit();
            w
        });

        self.h_timer.ctl.modify(|_, w| {
            w.taen().set_bit();
            w.tben().set_bit();
            w
        });
    }

    /// Called when V-Sync needs to be high.
    fn vsync_on(&mut self) {
        let gpio = unsafe { &*cpu::GPIO_PORTB::ptr() };
        unsafe { bb::change_bit(&gpio.data, 5, true) };
    }

    /// Called when V-Sync needs to be low.
    fn vsync_off(&mut self) {
        let gpio = unsafe { &*cpu::GPIO_PORTB::ptr() };
        unsafe { bb::change_bit(&gpio.data, 5, false) };
    }

    /// Write pixels straight to FIFOs
    fn write_pixels(&mut self, red: u32, green: u32, blue: u32) {
        let ssi_r = unsafe { &*cpu::SSI1::ptr() };
        let ssi_g = unsafe { &*cpu::SSI2::ptr() };
        let ssi_b = unsafe { &*cpu::SSI3::ptr() };
        while (ssi_r.sr.read().bits() & 0x02) == 0 {}
        ssi_r.dr.write(|w| unsafe { w.bits(red) });
        ssi_g.dr.write(|w| unsafe { w.bits(green) });
        ssi_b.dr.write(|w| unsafe { w.bits(blue) });
    }
}

/// Called on start of sync pulse (end of front porch)
interrupt!(TIMER1A, timer1a);
fn timer1a() {
<<<<<<< HEAD
    let pwm = unsafe { &*cpu::PWM0::ptr() };
    let ssi_r = unsafe { &*cpu::SSI1::ptr() };
    let ssi_g = unsafe { &*cpu::SSI2::ptr() };
    let ssi_b = unsafe { &*cpu::SSI3::ptr() };
=======
    let pwm = unsafe { &*tm4c123x_hal::tm4c123x::PWM0::ptr() };
    static mut NEXT_SAMPLE: u8 = 128;
    pwm._2_cmpa
        .write(|w| unsafe { w.compa().bits(NEXT_SAMPLE as u16) });
    let ssi_r = unsafe { &*tm4c123x_hal::tm4c123x::SSI1::ptr() };
    let ssi_g = unsafe { &*tm4c123x_hal::tm4c123x::SSI2::ptr() };
    let ssi_b = unsafe { &*tm4c123x_hal::tm4c123x::SSI3::ptr() };
>>>>>>> 70d994cd
    // Disable the SPIs as we don't want pixels yet
    ssi_r.cr1.modify(|_, w| w.sse().clear_bit());
    ssi_g.cr1.modify(|_, w| w.sse().clear_bit());
    ssi_b.cr1.modify(|_, w| w.sse().clear_bit());
    // Pre-load red with 2 bytes and green 1 with (they start early so we can line them up)
    ssi_r.dr.write(|w| unsafe { w.data().bits(0) });
    ssi_r.dr.write(|w| unsafe { w.data().bits(0) });
    ssi_g.dr.write(|w| unsafe { w.data().bits(0) });
    // Run the draw routine
    unsafe { FRAMEBUFFER.isr_sol() };
    // Run the audio routine
    unsafe {
        NEXT_SAMPLE =  G_SYNTH.next().into();
    }
    // Clear timer A interrupt
    let timer = unsafe { &*cpu::TIMER1::ptr() };
    timer.icr.write(|w| w.caecint().set_bit());
}

/// Called on start of pixel data (end of back porch)
interrupt!(TIMER1B, timer1b);
fn timer1b() {
    unsafe {
        /// Activate the three FIFOs exactly 32 clock cycles (or 8 pixels) apart This
        /// gets the colour video lined up, as we preload the red channel with 0x00
        /// 0x00 and the green channel with 0x00.
        asm!(
            "movs    r0, #132;
            movs    r1, #1;
            movt    r0, #16914;
            mov.w   r2, #131072;
            mov.w   r3, #262144;
            str r1, [r0, #0];
            nop;
            nop;
            nop;
            nop;
            nop;
            nop;
            nop;
            nop;
            nop;
            nop;
            nop;
            nop;
            nop;
            nop;
            nop;
            nop;
            nop;
            nop;
            nop;
            nop;
            nop;
            nop;
            nop;
            nop;
            nop;
            nop;
            nop;
            nop;
            nop;
            nop;
            nop;
            str r1, [r0, r2];
            nop;
            nop;
            nop;
            nop;
            nop;
            nop;
            nop;
            nop;
            nop;
            nop;
            nop;
            nop;
            nop;
            nop;
            nop;
            nop;
            nop;
            nop;
            nop;
            nop;
            nop;
            nop;
            nop;
            nop;
            nop;
            nop;
            nop;
            nop;
            nop;
            str r1, [r0, r3];
            "
            :
            :
            : "r0" "r1" "r2" "r3"
            : "volatile");
    }
    // Clear timer B interrupt
    let timer = unsafe { &*cpu::TIMER1::ptr() };
    timer.icr.write(|w| w.cbecint().set_bit());
}

#[exception]
/// The hard fault handler
fn HardFault(ef: &cortex_m_rt::ExceptionFrame) -> ! {
    panic!("HardFault at {:#?}", ef);
}

#[exception]
/// The default exception handler
fn DefaultHandler(irqn: i16) {
    panic!("Unhandled exception (IRQn = {})", irqn);
}

// End of file<|MERGE_RESOLUTION|>--- conflicted
+++ resolved
@@ -576,20 +576,13 @@
 /// Called on start of sync pulse (end of front porch)
 interrupt!(TIMER1A, timer1a);
 fn timer1a() {
-<<<<<<< HEAD
     let pwm = unsafe { &*cpu::PWM0::ptr() };
+    static mut NEXT_SAMPLE: u8 = 128;
+    pwm._2_cmpa
+        .write(|w| unsafe { w.compa().bits(NEXT_SAMPLE as u16) });
     let ssi_r = unsafe { &*cpu::SSI1::ptr() };
     let ssi_g = unsafe { &*cpu::SSI2::ptr() };
     let ssi_b = unsafe { &*cpu::SSI3::ptr() };
-=======
-    let pwm = unsafe { &*tm4c123x_hal::tm4c123x::PWM0::ptr() };
-    static mut NEXT_SAMPLE: u8 = 128;
-    pwm._2_cmpa
-        .write(|w| unsafe { w.compa().bits(NEXT_SAMPLE as u16) });
-    let ssi_r = unsafe { &*tm4c123x_hal::tm4c123x::SSI1::ptr() };
-    let ssi_g = unsafe { &*tm4c123x_hal::tm4c123x::SSI2::ptr() };
-    let ssi_b = unsafe { &*tm4c123x_hal::tm4c123x::SSI3::ptr() };
->>>>>>> 70d994cd
     // Disable the SPIs as we don't want pixels yet
     ssi_r.cr1.modify(|_, w| w.sse().clear_bit());
     ssi_g.cr1.modify(|_, w| w.sse().clear_bit());
